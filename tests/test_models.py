--- conflicted
+++ resolved
@@ -7,24 +7,11 @@
 from sqlalchemy.orm import sessionmaker, Session
 from sqlalchemy.ext.asyncio import AsyncSession, create_async_engine, AsyncSession
 
-
 # Assuming the following imports based on your original code
-<<<<<<< HEAD
 from pgutils.models import DatabaseSettings, ColumnIndex, TablePaginator
 from pgutils.constants import DEFAULT_ADMIN_USERNAME, DEFAULT_ADMIN_PASSWORD
 from pgutils.testing import populate_database
 from .conftest import SYNC_DB_URL, DB_NAME
-=======
-from pgutils.models import DatabaseSettings, Index, Paginator
-from pgutils.constants import (
-    DEFAULT_ADMIN_USERNAME,
-    DEFAULT_ADMIN_PASSWORD,
-)
-from pgutils.testing import populate_database
-from .conftest import (
-    SYNC_DB_URL, DB_NAME,
-)
->>>>>>> bd9a66c3
 
 def test_database_config_valid():
     config = DatabaseSettings(
@@ -342,12 +329,7 @@
     
     assert paginator._get_total_count() == 4
 
-<<<<<<< HEAD
-def test_sync_paginator_after_deleting_all_entries(sync_db_engine, sync_session_factory):
-=======
-@pytest.mark.asyncio
-async def test_sync_paginator_after_deleting_all_entries(sync_db_engine, sync_session_factory):
->>>>>>> bd9a66c3
+def test_sync_paginator_after_deleting_all_entries(sync_db_engine, sync_session_factory):n
     sync_session: Session = sync_session_factory()
     
     # Step 1: Delete all entries from the table
